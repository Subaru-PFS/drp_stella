--- conflicted
+++ resolved
@@ -119,18 +119,13 @@
         residuals : `numpy.ndarray` of `float`
             Wavelength residuals (nm): measured - actual.
         """
-<<<<<<< HEAD
 
         return np.array([ll.fitWavelength - ll.reflines for ll in self.lines if
                          fiberId is None or ll.fiberId == fiberId])
 
  
-=======
-        return np.array([ll.measuredWavelength - ll.refWavelength for ll in self.lines if
-                         fiberId is None or ll.fiberId == fiberId])
-
-    def pixelresiduals(self, fiberId=None):
-        """Return wavelength residuals (nm)
+    def mean(self, fiberId=None):
+        """Return the mean of wavelength residuals (nm)
 
         Parameters
         ----------
@@ -139,47 +134,11 @@
 
         Returns
         -------
-        residuals : `numpy.ndarray` of `float`
-            Wavelength residuals (nm): measured - actual.
-        """
-        return np.array([ll.pixels - ll.refpixels for ll in self.lines if
-                         fiberId is None or ll.fiberId == fiberId])
-
-
->>>>>>> 86438acb
-    def mean(self, fiberId=None):
-        """Return the mean of wavelength residuals (nm)
-
-        Parameters
-        ----------
-        fiberId : `int`, optional
-            Fiber identifier to select.
-
-        Returns
-        -------
         mean : `float`
             Mean wavelength residual (nm).
         """
         return self.residuals(fiberId).mean()
 
-<<<<<<< HEAD
-=======
-    def pixelmean(self, fiberId=None):
-        """Return the mean of pixel position 
-
-        Parameters
-        ----------
-        fiberId : `int`, optional
-            Fiber identifier to select.
-
-        Returns
-        -------
-        mean : `float`
-            Mean pixel position.
-        """
-        return self.pixelresiduals(fiberId).mean()
-
->>>>>>> 86438acb
     def stdev(self, fiberId=None):
         """Return the standard deviation of wavelength residuals (nm).
 
@@ -205,10 +164,7 @@
             Set of extracted spectra, with lines identified.
         """
         return cls(Datalines)
-<<<<<<< HEAD
-=======
-      
->>>>>>> 86438acb
+
     @classmethod
     def readFits(cls, filename):
         """Read from file
@@ -230,11 +186,7 @@
             nominalPixelPos = hdu.data["nominalPixelPos"]
             fitPixelPos = hdu.data["fitPixelPos"]
             fitWavelength = hdu.data["fitWavelength"]
-<<<<<<< HEAD
             fitPixelPosErr = hdu.data["fitPixelPosErr"]
-=======
-            fitPixelErr = hdu.data["fitPixelErr"]
->>>>>>> 86438acb
             fitWavelengthErr = hdu.data["fitWavelengthErr"]        
             wavelengthCorr = hdu.data["wavelengthCorr"]
             status =hdu.data["status"] 
@@ -442,14 +394,10 @@
                 continue    
             line=LineData(fiberId, wavelength[i], nominalPixelPos[i], rl.fitPosition, fitWavelength[i], rl.fitPositionErr, fitWavelengthErr[i], wavelengthCorr(nominalPixelPos[i]),flag[i])
             Lines.append(line)
-<<<<<<< HEAD
 
         return [Lines, wavelengthCorr]
-=======
-
-        return [Lines, wavelengthCorr]
-
->>>>>>> 86438acb
+
+
 
     def plot(self, spec, detectorMap, wavelengthCorr):
         """Plot fit results
@@ -618,10 +566,7 @@
     def runDataRef(self, dataRef, spectrumSet, detectorMap, seed=1):
         """Run the wavelength calibration
         Assumes that line identification has been done already.
-<<<<<<< HEAD
-
-=======
->>>>>>> 86438acb
+
         Parameters
         ----------
         dataRef : `lsst.daf.persistence.ButlerDataRef`
@@ -631,11 +576,7 @@
         detectorMap : `pfs.drp.stella.utils.DetectorMap`
             Mapping of wl,fiber to detector position.
         seed : `int`
-<<<<<<< HEAD
             Seed for random number generator.
-=======
-            Seed for random number 
->>>>>>> 86438acb
 
         Returns
         -------
@@ -644,11 +585,7 @@
         wlFitData : `WavelengthFitData`
             Data on quality of the wavelength fit.
         """
-<<<<<<< HEAD
-
-=======
-        pass
->>>>>>> 86438acb
+
         results = self.run(spectrumSet, detectorMap, seed=seed)
         dataRef.put(results.wlFitData, "wlFitData")
         return results