--- conflicted
+++ resolved
@@ -74,14 +74,9 @@
     def setDefaults(self):
         super().setDefaults()
         self.profiles.profileRadius = 2  # Full fiber density, so can't go out very wide
-<<<<<<< HEAD
-        self.profiles.mask = ["BAD", "SAT", "CR", "INTRP", "NO_DATA", "SUSPECT"]
-        self.mask = ["BAD", "SAT", "CR", "INTRP", "NO_DATA", "SUSPECT"]
-=======
-        self.profiles.mask = ["BAD", "SAT", "CR", "INTRP", "BAD_FLAT", "NO_DATA"]
+        self.profiles.mask = ["BAD", "SAT", "CR", "INTRP", "BAD_FLAT", "NO_DATA", "SUSPECT"]
         self.profiles.doBlindFind = False
-        self.mask = ["BAD", "SAT", "CR", "INTRP", "BAD_FLAT", "NO_DATA"]
->>>>>>> 45d50987
+        self.mask = ["BAD", "SAT", "CR", "INTRP", "BAD_FLAT", "NO_DATA", "SUSPECT"]
 
 
 class MeasureFiberProfilesTask(CalibCombineTask):
